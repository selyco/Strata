--- conflicted
+++ resolved
@@ -8,21 +8,9 @@
 import java.time.LocalDate;
 
 import com.opengamma.strata.basics.ReferenceData;
-<<<<<<< HEAD
-<<<<<<< HEAD
 import com.opengamma.strata.data.ObservableId;
 import com.opengamma.strata.market.param.DatedParameterMetadata;
 import com.opengamma.strata.market.param.LabelDateParameterMetadata;
-=======
-import com.opengamma.strata.basics.date.Tenor;
-import com.opengamma.strata.data.ObservableId;
-import com.opengamma.strata.market.param.TenorDateParameterMetadata;
->>>>>>> topic/cds-merge
-=======
-import com.opengamma.strata.data.ObservableId;
-import com.opengamma.strata.market.param.DatedParameterMetadata;
-import com.opengamma.strata.market.param.LabelDateParameterMetadata;
->>>>>>> 1417a7b4
 
 /**
  * A node specifying how to calibrate an ISDA compliant curve.
@@ -48,19 +36,6 @@
   public abstract ObservableId getObservableId();
 
   /**
-<<<<<<< HEAD
-<<<<<<< HEAD
-=======
-   * Get the tenor of the node.
-   * 
-   * @return the tenor
-   */
-  public abstract Tenor getTenor();
-
-  /**
->>>>>>> topic/cds-merge
-=======
->>>>>>> 1417a7b4
    * Calculates the date associated with the node.
    * <p>
    * Each curve node has an associated date which defines the x-value in the curve. 
@@ -80,18 +55,8 @@
    * @param nodeDate  the node date used when calibrating the curve
    * @return metadata for the node
    */
-<<<<<<< HEAD
-<<<<<<< HEAD
   public default DatedParameterMetadata metadata(LocalDate nodeDate) {
     return LabelDateParameterMetadata.of(nodeDate, getLabel());
-=======
-  public default TenorDateParameterMetadata metadata(LocalDate nodeDate) {
-    return TenorDateParameterMetadata.of(nodeDate, getTenor(), getLabel());
->>>>>>> topic/cds-merge
-=======
-  public default DatedParameterMetadata metadata(LocalDate nodeDate) {
-    return LabelDateParameterMetadata.of(nodeDate, getLabel());
->>>>>>> 1417a7b4
   }
 
 }